<p align="center">
  <img src="https://cdn.arstechnica.net/wp-content/uploads/2015/07/2015-07-13_16-46-26-640x201.jpg" width="500" alt="eddystone">
</p>

# react-native-eddystone

<img src="https://img.shields.io/npm/v/@lg2/react-native-eddystone.svg" /> <img src="https://img.shields.io/github/repo-size/lg2/react-native-eddystone.svg" /> <img src="https://img.shields.io/github/issues/lg2/react-native-eddystone.svg" /> <img src="https://img.shields.io/github/license/lg2/react-native-eddystone.svg" />

A simple Eddystone™ implementation in React Native for both iOS and Android. The library also include an opinionated beacon manager class that enables simple beacon telemetry linking, caching and expiration.

## Installation

`$ npm install @lg2/react-native-eddystone --save`

`$ react-native link @lg2/react-native-eddystone`

### Manual installation

#### iOS

1. In XCode, in the project navigator, right click `Libraries` ➜ `Add Files to [your project's name]`
2. Go to `node_modules` ➜ `@lg2` ➜ `react-native-eddystone` and add `Eddystone.xcodeproj`
3. In XCode, in the project navigator, select your project. Add `libEddystone.a` to your project's `Build Phases` ➜ `Link Binary With Libraries`
4. Run your project (`Cmd+R`)

Alternatively, you can use Cocoapods like so:

`pod 'Eddystone', :path => '../node_modules/@lg2/react-native-eddystone'`

#### Android

1. Open up `android/app/src/main/java/[...]/MainActivity.java`

    - Add `import com.lg2.eddystone;` to the imports at the top of the file
    - Add `new EddystonePackage()` to the list returned by the `getPackages()` method

2. Append the following lines to `android/settings.gradle`:

   ```
   include ':@lg2_react-native-eddystone'
   project(':@lg2_react-native-eddystone').projectDir = new File(rootProject.projectDir, '../node_modules/@lg2/react-native-eddystone/android')
   ```

3. Insert the following lines inside the dependencies block in `android/app/build.gradle`:
   ```
   compile project(':@lg2_react-native-eddystone')
   ```

## Usage

This is a very simple example of how to listen to UID broadcastz from Eddystone beacons. For more examples, refer to the `examples` folder.

```javascript
import Eddystone from "@lg2/react-native-eddystone";

// bind a callback when detecting a uid frame
Eddystone.addListener("onUIDFrame", function(beacon) {
  console.log(beacon);
});

// start listening for beacons
Eddystone.startScanning();

// stop listening for beacons
Eddystone.stopScanning();
```

### API

| Method         | Arguments                                 | Description                                                  |
| -------------- | ----------------------------------------- | ------------------------------------------------------------ |
| startScanning  | none                                      | Starts the device's bluetooth manager and looks for Eddystone beacons. |
| stopScanning   | none                                      | Stop the device's bluetooth manager from listening for Eddystone beacons. |
| addListener    | `event: string`<br />`callback: Function` | Registers a callback function to an event.                   |
| removeListener | `event: string`<br />`callback: Function` | Unregisters a callback function to an event.                 |
| Manager        | class                                     | A simple beacon telemetry linking, caching and expiration class built on top of the current API. See below. |

### Events

There are many events that can be subscribed to using the library's `addListener` method.

<<<<<<< HEAD
| Name             | Parameters           | Description                                                  |
| ---------------- | -------------------- | ------------------------------------------------------------ |
| onUIDFrame       | `beacon: BeaconData` | The device received information from a beacon broadcasting UID data. |
| onEIDFrame       | `beacon: BeaconData` | The device received information from a beacon broadcasting EID data. |
| onUrlFrame       | `url: string`        | The device received a Url broadcasted by a beacon.           |
| onTelemetryFrame | `telemetry: string`  | The device received telemetry information from a beacon.     |
| onStateChanged   | `state: string`      | The device's bluetooth manager state has changed. (iOS only) |
=======
| Name             | Parameters          | Description                                                          |
| ---------------- | ------------------- | -------------------------------------------------------------------- |
| onUIDFrame       | `beacon: Beacon`    | The device received information from a beacon broadcasting UID data. |
| onEIDFrame       | `beacon: Beacon`    | The device received information from a beacon broadcasting EID data. |
| onURLFrame       | `url: string`       | The device received a Url broadcasted by a beacon.                   |
| onTelemetryFrame | `telemetry: string` | The device received telemetry information from a beacon.             |
| onStateChanged   | `state: string`     | The device's bluetooth manager state has changed. (iOS only)         |
>>>>>>> 9ffbbfd1

### Data Structures

#### BeaconData

```js
{
  id: string,
  uid: string,
  rssi: number,
  txPower: number
}
```

#### TelemetryData

```js
{
  uid: string,
  voltage: number,
  temp: number
}
```

#### URLData

```js
{
  uid: string,
  url: string
}
```



## Manager

### API

| Method         | Arguments                                    | Description                                                  |
| -------------- | -------------------------------------------- | ------------------------------------------------------------ |
| constructor    | `expiration: number`                         | Creates a instance of the manager with a specific `expiration` time for beacons. |
| start          | none                                         | Starts the device's bluetooth manager and looks for Eddystone beacons. |
| stop           | none                                         | Stop the device's bluetooth manager from listening for Eddystone beacons. |
| has            | `uid: string`                                | Determines whether or not the beacon exists within the manager or not. |
| addBeacon      | `data: BeaconData`                           | Adds a beacon to the manager. This is done automatically when the start method is called but you're allowed to do it manually at any point. |
| addUrl         | `beacon: Beacon` <br />`data: URLData`       | Updates a beacon to set its URL. This is done automatically when the start method is called but you're allowed to do it manually at any point. |
| addTelemetry   | `beacon: Beacon`<br /> `data: TelemetryData` | Updates a beacon to set its telemetry data. This is done automatically when the start method is called but you're allowed to do it manually at any point. |
| addListener    | `event: string`<br />`callback: Function`    | Registers a callback function to an event.                   |
| removeListener | `event: string`<br />`callback: Function`    | Unregisters a callback function to an event.                 |

### Events

Events that can be subscribed using the manager's `addListener` method.

| Name            | Parameters       | Description                                                  |
| --------------- | ---------------- | ------------------------------------------------------------ |
| onBeaconAdded   | `beacon: Beacon` | The manager received information from a new beacon broadcasting UID or EID data. |
| onBeaconUpdated | `beacon: Beacon` | The manager received information from a beacon broadcasting a URL or Telemetry data. |
| onBeaconExpired | `beacon: Beacon` | The manager has not received information from a beacon within the ammount of millisecond set by the `expiration` value. |



## Beacon

### API

| Method        | Arguments                                  | Description                                                  |
| ------------- | ------------------------------------------ | ------------------------------------------------------------ |
| constructor   | `data: BeaconData`<br />`manager: Manager` | Creates a instance of a beacon from data and manager         |
| setExpiration | `time: number`                             | Sets the beacon expiration. This is done automatically by the manager but you're allowed to do it manually at any point. |
| getDistance   | none                                       | Returns the approximative distance in meters from the device. |<|MERGE_RESOLUTION|>--- conflicted
+++ resolved
@@ -79,23 +79,13 @@
 
 There are many events that can be subscribed to using the library's `addListener` method.
 
-<<<<<<< HEAD
-| Name             | Parameters           | Description                                                  |
-| ---------------- | -------------------- | ------------------------------------------------------------ |
-| onUIDFrame       | `beacon: BeaconData` | The device received information from a beacon broadcasting UID data. |
-| onEIDFrame       | `beacon: BeaconData` | The device received information from a beacon broadcasting EID data. |
-| onUrlFrame       | `url: string`        | The device received a Url broadcasted by a beacon.           |
-| onTelemetryFrame | `telemetry: string`  | The device received telemetry information from a beacon.     |
-| onStateChanged   | `state: string`      | The device's bluetooth manager state has changed. (iOS only) |
-=======
-| Name             | Parameters          | Description                                                          |
-| ---------------- | ------------------- | -------------------------------------------------------------------- |
-| onUIDFrame       | `beacon: Beacon`    | The device received information from a beacon broadcasting UID data. |
-| onEIDFrame       | `beacon: Beacon`    | The device received information from a beacon broadcasting EID data. |
-| onURLFrame       | `url: string`       | The device received a Url broadcasted by a beacon.                   |
-| onTelemetryFrame | `telemetry: string` | The device received telemetry information from a beacon.             |
-| onStateChanged   | `state: string`     | The device's bluetooth manager state has changed. (iOS only)         |
->>>>>>> 9ffbbfd1
+| Name             | Parameters                 | Description                                                  |
+| ---------------- | -------------------------- | ------------------------------------------------------------ |
+| onUIDFrame       | `beacon: BeaconData`       | The device received information from a beacon broadcasting UID data. |
+| onEIDFrame       | `beacon: BeaconData`       | The device received information from a beacon broadcasting EID data. |
+| onURLFrame       | `url: URLData`             | The device received a Url broadcasted by a beacon.           |
+| onTelemetryFrame | `telemetry: TelemetryData` | The device received telemetry information from a beacon.     |
+| onStateChanged   | `state: string`            | The device's bluetooth manager state has changed. (iOS only) |
 
 ### Data Structures
 
